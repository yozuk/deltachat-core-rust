use percent_encoding::{utf8_percent_encode, DEFAULT_ENCODE_SET};

use crate::constants::Event;
use crate::context::Context;
use crate::dc_e2ee::*;
use crate::dc_job::*;
use crate::dc_loginparam::*;
use crate::dc_saxparser::*;
use crate::dc_tools::*;
use crate::imap::*;
use crate::oauth2::*;
use crate::types::*;
use crate::x::*;

/* ******************************************************************************
 * Configure folders
 ******************************************************************************/
#[derive(Copy, Clone)]
#[repr(C)]
pub struct dc_imapfolder_t {
    pub name_to_select: *mut libc::c_char,
    pub name_utf8: *mut libc::c_char,
    pub meaning: libc::c_int,
}
/* ******************************************************************************
 * Thunderbird's Autoconfigure
 ******************************************************************************/
/* documentation: https://developer.mozilla.org/en-US/docs/Mozilla/Thunderbird/Autoconfiguration */
#[repr(C)]
pub struct moz_autoconfigure_t<'a> {
    pub in_0: &'a dc_loginparam_t,
    pub in_emaildomain: *mut libc::c_char,
    pub in_emaillocalpart: *mut libc::c_char,
    pub out: dc_loginparam_t,
    pub out_imap_set: libc::c_int,
    pub out_smtp_set: libc::c_int,
    pub tag_server: libc::c_int,
    pub tag_config: libc::c_int,
}

/* ******************************************************************************
 * Outlook's Autodiscover
 ******************************************************************************/
#[repr(C)]
pub struct outlk_autodiscover_t<'a> {
    pub in_0: &'a dc_loginparam_t,
    pub out: dc_loginparam_t,
    pub out_imap_set: libc::c_int,
    pub out_smtp_set: libc::c_int,
    pub tag_config: libc::c_int,
    pub config: [*mut libc::c_char; 6],
    pub redirect: *mut libc::c_char,
}
// connect
pub unsafe fn dc_configure(context: &Context) {
    if 0 != dc_has_ongoing(context) {
        warn!(
            context,
            0, "There is already another ongoing process running.",
        );
        return;
    }
    dc_job_kill_action(context, 900i32);
    dc_job_add(context, 900i32, 0i32, 0 as *const libc::c_char, 0i32);
}
pub unsafe fn dc_has_ongoing(context: &Context) -> libc::c_int {
    let s_a = context.running_state.clone();
    let s = s_a.read().unwrap();

    if s.ongoing_running || !s.shall_stop_ongoing {
        1
    } else {
        0
    }
}
pub fn dc_is_configured(context: &Context) -> libc::c_int {
    if context
        .sql
        .get_config_int(context, "configured")
        .unwrap_or_default()
        > 0
    {
        1
    } else {
        0
    }
}

pub fn dc_stop_ongoing_process(context: &Context) {
    let s_a = context.running_state.clone();
    let mut s = s_a.write().unwrap();

    if s.ongoing_running && !s.shall_stop_ongoing {
        info!(context, 0, "Signaling the ongoing process to stop ASAP.",);
        s.shall_stop_ongoing = true;
    } else {
        info!(context, 0, "No ongoing process to stop.",);
    };
}

// the other dc_job_do_DC_JOB_*() functions are declared static in the c-file
pub unsafe fn dc_job_do_DC_JOB_CONFIGURE_IMAP(context: &Context, _job: *mut dc_job_t) {
    let flags: libc::c_int;
    let mut current_block: u64;
<<<<<<< HEAD
    let mut success = false;
    let mut imap_connected_here = false;
    let mut smtp_connected_here = false;
    let mut ongoing_allocated_here = false;
    let mut param: *mut dc_loginparam_t = 0 as *mut dc_loginparam_t;
    /* just a pointer inside param, must not be freed! */
    let mut param_domain: *mut libc::c_char;
    let mut param_addr_urlencoded: *mut libc::c_char = 0 as *mut libc::c_char;
    let mut param_autoconfig: *mut dc_loginparam_t = 0 as *mut dc_loginparam_t;
=======
    let mut success: libc::c_int = 0i32;
    let mut imap_connected_here: libc::c_int = 0i32;
    let mut smtp_connected_here: libc::c_int = 0i32;
    let mut ongoing_allocated_here: libc::c_int = 0i32;
>>>>>>> 0c5015d9

    let mut param_autoconfig = None;
    if !(0 == dc_alloc_ongoing(context)) {
        ongoing_allocated_here = true;
        if !context.sql.is_open() {
            error!(context, 0, "Cannot configure, database not opened.",);
        } else {
            context.inbox.read().unwrap().disconnect(context);
            context
                .sentbox_thread
                .read()
                .unwrap()
                .imap
                .disconnect(context);
            context
                .mvbox_thread
                .read()
                .unwrap()
                .imap
                .disconnect(context);
            context.smtp.clone().lock().unwrap().disconnect();
            info!(context, 0, "Configure ...",);

            let s_a = context.running_state.clone();
            let s = s_a.read().unwrap();

            if !s.shall_stop_ongoing {
                context.call_cb(
                    Event::CONFIGURE_PROGRESS,
                    (if 0i32 < 1i32 {
                        1i32
                    } else if 0i32 > 999i32 {
                        999i32
                    } else {
                        0i32
                    }) as uintptr_t,
                    0i32 as uintptr_t,
                );

                let mut param = dc_loginparam_read(context, &context.sql, "");
                if param.addr.is_empty() {
                    error!(context, 0, "Please enter an email address.",);
                } else {
                    if 0 != param.server_flags & 0x2 {
                        // the used oauth2 addr may differ, check this.
                        // if dc_get_oauth2_addr() is not available in the oauth2 implementation,
                        // just use the given one.
                        if s.shall_stop_ongoing {
                            current_block = 2927484062889439186;
                        } else {
                            context.call_cb(
                                Event::CONFIGURE_PROGRESS,
                                (if 10 < 1 {
                                    1
                                } else if 10 > 999 {
                                    999
                                } else {
                                    10
                                }) as uintptr_t,
                                0 as uintptr_t,
                            );
                            if let Some(oauth2_addr) =
                                dc_get_oauth2_addr(context, &param.addr, &param.mail_pw)
                                    .and_then(|e| e.parse().ok())
                            {
                                param.addr = oauth2_addr;
                                context
                                    .sql
                                    .set_config(context, "addr", Some(param.addr.as_str()));
                            }
                            if s.shall_stop_ongoing {
                                current_block = 2927484062889439186;
                            } else {
                                context.call_cb(
                                    Event::CONFIGURE_PROGRESS,
                                    (if 20 < 1 {
                                        1
                                    } else if 20 > 999 {
                                        999
                                    } else {
                                        20
                                    }) as uintptr_t,
                                    0 as uintptr_t,
                                );
                                current_block = 7746103178988627676;
                            }
                        }
                    } else {
                        current_block = 7746103178988627676;
                    }
                    match current_block {
                        2927484062889439186 => {}
                        _ => {
                            let parsed: addr::Result<addr::Email> = param.addr.parse();
                            if parsed.is_err() {
                                error!(context, 0, "Bad email-address.");
                            } else {
                                let parsed = parsed.unwrap();
                                let param_domain = parsed.host();
                                let param_addr_urlencoded =
                                    utf8_percent_encode(&param.addr, DEFAULT_ENCODE_SET)
                                        .to_string();

                                if !s.shall_stop_ongoing {
                                    context.call_cb(
                                        Event::CONFIGURE_PROGRESS,
                                        (if 200 < 1 {
                                            1
                                        } else if 200 > 999 {
                                            999
                                        } else {
                                            200
                                        }) as uintptr_t,
                                        0 as uintptr_t,
                                    );
                                    /* 2.  Autoconfig
                                     **************************************************************************/
                                    if param.mail_server.is_empty()
                                        && param.mail_port == 0
                                        && param.send_server.is_empty()
                                        && param.send_port == 0
                                        && param.send_user.is_empty()
                                        && param.server_flags & !0x2 == 0
                                    {
                                        /*&&param->mail_user   ==NULL -- the user can enter a loginname which is used by autoconfig then */
                                        /*&&param->send_pw     ==NULL -- the password cannot be auto-configured and is no criterion for autoconfig or not */
                                        /* flags but OAuth2 avoid autoconfig */
                                        let keep_flags = param.server_flags & 0x2;
                                        /* A.  Search configurations from the domain used in the email-address, prefer encrypted */
                                        if param_autoconfig.is_none() {
                                            let url = format!(
                                            "https://autoconfig.{}/mail/config-v1.1.xml?emailaddress={}",
                                            param_domain,
                                            param_addr_urlencoded
                                        );
                                            param_autoconfig =
                                                moz_autoconfigure(context, &url, &param);
                                            if s.shall_stop_ongoing {
                                                current_block = 2927484062889439186;
                                            } else {
                                                context.call_cb(
                                                    Event::CONFIGURE_PROGRESS,
                                                    (if 300 < 1 {
                                                        1
                                                    } else if 300 > 999 {
                                                        999
                                                    } else {
                                                        300
                                                    })
                                                        as uintptr_t,
                                                    0 as uintptr_t,
                                                );
                                                current_block = 13325891313334703151;
                                            }
                                        } else {
                                            current_block = 13325891313334703151;
                                        }
                                        match current_block {
                                            2927484062889439186 => {}
                                            _ => {
                                                if param_autoconfig.is_none() {
                                                    // the doc does not mention `emailaddress=`, however, Thunderbird adds it, see https://releases.mozilla.org/pub/thunderbird/ ,  which makes some sense
                                                    let url = format!(
                                                    "https://{}/.well-known/autoconfig/mail/config-v1.1.xml?emailaddress={}",
                                                    param_domain,
                                                    param_addr_urlencoded
                                                );
                                                    param_autoconfig =
                                                        moz_autoconfigure(context, &url, &param);
                                                    if s.shall_stop_ongoing {
                                                        current_block = 2927484062889439186;
                                                    } else {
                                                        context.call_cb(
                                                            Event::CONFIGURE_PROGRESS,
                                                            (if 310 < 1 {
                                                                1
                                                            } else if 310 > 999 {
                                                                999
                                                            } else {
                                                                310
                                                            })
                                                                as uintptr_t,
                                                            0 as uintptr_t,
                                                        );
                                                        current_block = 5597585068398118923;
                                                    }
                                                } else {
                                                    current_block = 5597585068398118923;
                                                }
                                                match current_block {
                                                    2927484062889439186 => {}
                                                    _ => {
                                                        let mut i: libc::c_int = 0;
                                                        loop {
                                                            if !(i <= 1) {
                                                                current_block =
                                                                    12961834331865314435;
                                                                break;
                                                            }
                                                            if param_autoconfig.is_none() {
                                                                /* Outlook uses always SSL but different domains */
                                                                let url = format!(
                                                                    "https://{}{}/autodiscover/autodiscover.xml",
                                                                    if i == 0 {
                                                                        ""
                                                                    } else {
                                                                        "autodiscover."
                                                                    },
                                                                    param_domain
                                                                );
                                                                param_autoconfig =
                                                                    outlk_autodiscover(
                                                                        context, &url, &param,
                                                                    );

                                                                if s.shall_stop_ongoing {
                                                                    current_block =
                                                                        2927484062889439186;
                                                                    break;
                                                                }
                                                                context.call_cb(
                                                                    Event::CONFIGURE_PROGRESS,
                                                                    (if 320 + i * 10 < 1 {
                                                                        1
                                                                    } else if 320 + i * 10 > 999 {
                                                                        999
                                                                    } else {
                                                                        320 + i * 10
                                                                    })
                                                                        as uintptr_t,
                                                                    0 as uintptr_t,
                                                                );
                                                            }
                                                            i += 1
                                                        }
                                                        match current_block {
                                                            2927484062889439186 => {}
                                                            _ => {
                                                                if param_autoconfig.is_none() {
                                                                    let url = format!(
                                                                    "http://autoconfig.{}/mail/config-v1.1.xml?emailaddress={}",
                                                                    param_domain,
                                                                    param_addr_urlencoded
                                                                );
                                                                    param_autoconfig =
                                                                        moz_autoconfigure(
                                                                            context, &url, &param,
                                                                        );

                                                                    if s.shall_stop_ongoing {
                                                                        current_block =
                                                                            2927484062889439186;
                                                                    } else {
                                                                        context.call_cb(
                                                                        Event::CONFIGURE_PROGRESS,
                                                                        (if 340 < 1 {
                                                                            1
                                                                        } else if 340 > 999 {
                                                                            999
                                                                        } else {
                                                                            340
                                                                        })
                                                                            as uintptr_t,
                                                                        0,
                                                                    );
                                                                        current_block =
                                                                            10778260831612459202;
                                                                    }
                                                                } else {
                                                                    current_block =
                                                                        10778260831612459202;
                                                                }
                                                                match current_block {
                                                                    2927484062889439186 => {}
                                                                    _ => {
                                                                        if param_autoconfig
                                                                            .is_none()
                                                                        {
                                                                            // do not transfer the email-address unencrypted
                                                                            let url = format!(
                                                                                    "http://{}/.well-known/autoconfig/mail/config-v1.1.xml",
                                                                                    param_domain
                                                                                );
                                                                            param_autoconfig =
                                                                                moz_autoconfigure(
                                                                                    context, &url,
                                                                                    &param,
                                                                                );
                                                                            if s.shall_stop_ongoing
                                                                            {
                                                                                current_block =
                                                                                2927484062889439186;
                                                                            } else {
                                                                                context.call_cb(
                                                                                    Event::CONFIGURE_PROGRESS,
                                                                                    if 350 < 1 {
                                                                                        1
                                                                                    } else if 350 > 999 {
                                                                                        999
                                                                                    } else {
                                                                                        350
                                                                                    },
                                                                                    0
                                                                                );
                                                                                current_block =
                                                                                5207889489643863322;
                                                                            }
                                                                        } else {
                                                                            current_block =
                                                                                5207889489643863322;
                                                                        }
                                                                        match current_block {
                                                                            2927484062889439186 => {
                                                                            }
                                                                            _ => {
                                                                                /* B.  If we have no configuration yet, search configuration in Thunderbird's centeral database */
                                                                                if param_autoconfig
                                                                                    .is_none()
                                                                                {
                                                                                    /* always SSL for Thunderbird's database */
                                                                                    let url =
                                                                                    format!("https://autoconfig.thunderbird.net/v1.1/{}",
                                                                                            param_domain
                                                                                        );
                                                                                    param_autoconfig
                                                                                    =
                                                                                    moz_autoconfigure(
                                                                                        context,
                                                                                        &url,
                                                                                        &param
                                                                                    );
                                                                                    if s.shall_stop_ongoing
                                                                                    {
                                                                                        current_block
                                                                                            =
                                                                                            2927484062889439186;
                                                                                    } else {
                                                                                        context.call_cb(
                                                                                            Event::CONFIGURE_PROGRESS,
                                                                                            if 500 < 1 {
                                                                                                 1
                                                                                             } else if 500 > 999 {
                                                                                                 999
                                                                                             } else {
                                                                                                 500
                                                                                            },
                                                                                            0);
                                                                                        current_block
                                                                                            =
                                                                                            2798392256336243897;
                                                                                    }
                                                                                } else {
                                                                                    current_block
                                                                                        =
                                                                                        2798392256336243897;
                                                                                }
                                                                                match current_block
                                                                                {
                                                                                    2927484062889439186
                                                                                        =>
                                                                                    {
                                                                                    }
                                                                                    _
                                                                                        =>
                                                                                    {
                                                                                        if let Some(ref cfg) = param_autoconfig
                                                                                        {
                                                                                            let r = dc_loginparam_get_readable(cfg);
                                                                                            info!(
                                                                                                context,
                                                                                                0,
                                                                                                "Got autoconfig: {}",
                                                                                                r
                                                                                            );
                                                                                            if !cfg.mail_user.is_empty()
                                                                                            {
                                                                                                param.mail_user = cfg.mail_user.clone();
                                                                                            }
                                                                                            param.mail_server = cfg.mail_server.clone();
                                                                                            param.mail_port
                                                                                                =
                                                                                                cfg.mail_port;
                                                                                            param.send_server
                                                                                                =
                                                                                                cfg.send_server.clone();
                                                                                            param.send_port
                                                                                                =
                                                                                                cfg.send_port;
                                                                                            param.send_user
                                                                                                =
                                                                                                cfg.send_user.clone();
                                                                                            param.server_flags
                                                                                                =
                                                                                                cfg.server_flags;
                                                                                        }
                                                                                        param.server_flags
                                                                                            |=
                                                                                            keep_flags;
                                                                                        current_block
                                                                                            =
                                                                                            3024367268842933116;
                                                                                    }
                                                                                }
                                                                            }
                                                                        }
                                                                    }
                                                                }
                                                            }
                                                        }
                                                    }
                                                }
                                            }
                                        }
                                    } else {
                                        current_block = 3024367268842933116;
                                    }
                                    match current_block {
                                        2927484062889439186 => {}
                                        _ => {
                                            if param.mail_server.is_empty() {
                                                param.mail_server =
                                                    format!("imap.{}", param_domain,)
                                            }
                                            if param.mail_port == 0 {
                                                param.mail_port =
                                                    if 0 != param.server_flags & (0x100 | 0x400) {
                                                        143
                                                    } else {
                                                        993
                                                    }
                                            }
                                            if param.mail_user.is_empty() {
                                                param.mail_user = param.addr.clone();
                                            }
                                            if param.send_server.is_empty()
                                                && !param.mail_server.is_empty()
                                            {
                                                param.send_server = param.mail_server.clone();
                                                if param.send_server.starts_with("imap.") {
                                                    param.send_server = param
                                                        .send_server
                                                        .replacen("imap", "smtp", 1);
                                                }
                                            }
                                            if param.send_port == 0 {
                                                param.send_port =
                                                    if 0 != param.server_flags & 0x10000 {
                                                        587
                                                    } else if 0 != param.server_flags & 0x40000 {
                                                        25
                                                    } else {
                                                        465
                                                    }
                                            }
                                            if param.send_user.is_empty()
                                                && !param.mail_user.is_empty()
                                            {
                                                param.send_user = param.mail_user.clone();
                                            }
                                            if param.send_pw.is_empty() && !param.mail_pw.is_empty()
                                            {
                                                param.send_pw = param.mail_pw.clone()
                                            }
                                            if 0 == dc_exactly_one_bit_set(
                                                param.server_flags & (0x2 | 0x4),
                                            ) {
                                                param.server_flags &= !(0x2 | 0x4);
                                                param.server_flags |= 0x4
                                            }
                                            if 0 == dc_exactly_one_bit_set(
                                                param.server_flags & (0x100 | 0x200 | 0x400),
                                            ) {
                                                param.server_flags &= !(0x100 | 0x200 | 0x400);
                                                param.server_flags |= if param.send_port == 143 {
                                                    0x100
                                                } else {
                                                    0x200
                                                }
                                            }
                                            if 0 == dc_exactly_one_bit_set(
                                                param.server_flags & (0x10000 | 0x20000 | 0x40000),
                                            ) {
                                                param.server_flags &=
                                                    !(0x10000 | 0x20000 | 0x40000);
                                                param.server_flags |= if param.send_port == 587 {
                                                    0x10000
                                                } else if param.send_port == 25 {
                                                    0x40000
                                                } else {
                                                    0x20000
                                                }
                                            }
                                            /* do we have a complete configuration? */
                                            if param.mail_server.is_empty()
                                                || param.mail_port == 0
                                                || param.mail_user.is_empty()
                                                || param.mail_pw.is_empty()
                                                || param.send_server.is_empty()
                                                || param.send_port == 0
                                                || param.send_user.is_empty()
                                                || param.send_pw.is_empty()
                                                || param.server_flags == 0
                                            {
                                                error!(context, 0, "Account settings incomplete.",);
                                            } else if !s.shall_stop_ongoing {
                                                context.call_cb(
                                                    Event::CONFIGURE_PROGRESS,
                                                    (if 600 < 1 {
                                                        1
                                                    } else if 600 > 999 {
                                                        999
                                                    } else {
                                                        600
                                                    })
                                                        as uintptr_t,
                                                    0,
                                                );
                                                /* try to connect to IMAP - if we did not got an autoconfig,
                                                do some further tries with different settings and username variations */
                                                let mut username_variation = 0;
                                                loop {
                                                    if !(username_variation <= 1) {
                                                        current_block = 14187386403465544025;
                                                        break;
                                                    }
<<<<<<< HEAD
                                                    let r_0: *mut libc::c_char =
                                                        dc_loginparam_get_readable(param);
                                                    dc_log_info(
                                                        context,
                                                        0i32,
                                                        b"Trying: %s\x00" as *const u8
                                                            as *const libc::c_char,
                                                        r_0,
                                                    );
                                                    free(r_0 as *mut libc::c_void);
                                                    if context
=======
                                                    let r_0 = dc_loginparam_get_readable(&param);
                                                    info!(context, 0, "Trying: {}", r_0,);

                                                    if 0 != context
>>>>>>> 0c5015d9
                                                        .inbox
                                                        .read()
                                                        .unwrap()
                                                        .connect(context, &param)
                                                    {
                                                        current_block = 14187386403465544025;
                                                        break;
                                                    }
                                                    if !param_autoconfig.is_none() {
                                                        current_block = 2927484062889439186;
                                                        break;
                                                    }
                                                    // probe STARTTLS/993
                                                    if s.shall_stop_ongoing {
                                                        current_block = 2927484062889439186;
                                                        break;
                                                    }
                                                    context.call_cb(
                                                        Event::CONFIGURE_PROGRESS,
                                                        (if 650 + username_variation * 30 < 1 {
                                                            1
                                                        } else if 650 + username_variation * 30
                                                            > 999
                                                        {
                                                            999
                                                        } else {
                                                            650 + username_variation * 30
                                                        })
                                                            as uintptr_t,
                                                        0 as uintptr_t,
                                                    );
<<<<<<< HEAD
                                                    (*param).server_flags &=
                                                        !(0x100i32 | 0x200i32 | 0x400i32);
                                                    (*param).server_flags |= 0x100i32;
                                                    let r_1: *mut libc::c_char =
                                                        dc_loginparam_get_readable(param);
                                                    dc_log_info(
                                                        context,
                                                        0i32,
                                                        b"Trying: %s\x00" as *const u8
                                                            as *const libc::c_char,
                                                        r_1,
                                                    );
                                                    free(r_1 as *mut libc::c_void);
                                                    if context
=======
                                                    param.server_flags &= !(0x100 | 0x200 | 0x400);
                                                    param.server_flags |= 0x100;
                                                    let r_1 = dc_loginparam_get_readable(&param);
                                                    info!(context, 0, "Trying: {}", r_1,);

                                                    if 0 != context
>>>>>>> 0c5015d9
                                                        .inbox
                                                        .read()
                                                        .unwrap()
                                                        .connect(context, &param)
                                                    {
                                                        current_block = 14187386403465544025;
                                                        break;
                                                    }
                                                    // probe STARTTLS/143
                                                    if s.shall_stop_ongoing {
                                                        current_block = 2927484062889439186;
                                                        break;
                                                    }
                                                    context.call_cb(
                                                        Event::CONFIGURE_PROGRESS,
                                                        (if 660 + username_variation * 30 < 1 {
                                                            1
                                                        } else if 660 + username_variation * 30
                                                            > 999
                                                        {
                                                            999
                                                        } else {
                                                            660 + username_variation * 30
                                                        })
                                                            as uintptr_t,
                                                        0 as uintptr_t,
                                                    );
<<<<<<< HEAD
                                                    (*param).mail_port = 143i32;
                                                    let r_2: *mut libc::c_char =
                                                        dc_loginparam_get_readable(param);
                                                    dc_log_info(
                                                        context,
                                                        0i32,
                                                        b"Trying: %s\x00" as *const u8
                                                            as *const libc::c_char,
                                                        r_2,
                                                    );
                                                    free(r_2 as *mut libc::c_void);
                                                    if context
=======
                                                    param.mail_port = 143;
                                                    let r_2 = dc_loginparam_get_readable(&param);
                                                    info!(context, 0, "Trying: {}", r_2,);

                                                    if 0 != context
>>>>>>> 0c5015d9
                                                        .inbox
                                                        .read()
                                                        .unwrap()
                                                        .connect(context, &param)
                                                    {
                                                        current_block = 14187386403465544025;
                                                        break;
                                                    }
                                                    if 0 != username_variation {
                                                        current_block = 2927484062889439186;
                                                        break;
                                                    }
                                                    // next probe round with only the localpart of the email-address as the loginname
                                                    if s.shall_stop_ongoing {
                                                        current_block = 2927484062889439186;
                                                        break;
                                                    }
                                                    context.call_cb(
                                                        Event::CONFIGURE_PROGRESS,
                                                        (if 670 + username_variation * 30 < 1 {
                                                            1
                                                        } else if 670 + username_variation * 30
                                                            > 999
                                                        {
                                                            999
                                                        } else {
                                                            670 + username_variation * 30
                                                        })
                                                            as uintptr_t,
                                                        0 as uintptr_t,
                                                    );
                                                    param.server_flags &= !(0x100 | 0x200 | 0x400);
                                                    param.server_flags |= 0x200;
                                                    param.mail_port = 993;

                                                    if let Some(at) = param.mail_user.find('@') {
                                                        param.mail_user = param
                                                            .mail_user
                                                            .split_at(at)
                                                            .0
                                                            .to_string();
                                                    }
                                                    if let Some(at) = param.send_user.find('@') {
                                                        param.send_user = param
                                                            .send_user
                                                            .split_at(at)
                                                            .0
                                                            .to_string();
                                                    }

                                                    username_variation += 1
                                                }
                                                match current_block {
                                                    2927484062889439186 => {}
                                                    _ => {
<<<<<<< HEAD
                                                        imap_connected_here = true;
=======
                                                        imap_connected_here = 1;
>>>>>>> 0c5015d9
                                                        if !s.shall_stop_ongoing {
                                                            context.call_cb(
                                                                Event::CONFIGURE_PROGRESS,
                                                                (if 800 < 1 {
                                                                    1
                                                                } else if 800 > 999 {
                                                                    999
                                                                } else {
                                                                    800
                                                                })
                                                                    as uintptr_t,
                                                                0 as uintptr_t,
                                                            );
                                                            /* try to connect to SMTP - if we did not got an autoconfig, the first try was SSL-465 and we do a second try with STARTTLS-587 */
                                                            if context
                                                                .smtp
                                                                .clone()
                                                                .lock()
                                                                .unwrap()
                                                                .connect(context, &param)
                                                            {
                                                                if !param_autoconfig.is_none() {
                                                                    current_block =
                                                                        2927484062889439186;
                                                                } else if s.shall_stop_ongoing {
                                                                    current_block =
                                                                        2927484062889439186;
                                                                } else {
                                                                    context.call_cb(
                                                                        Event::CONFIGURE_PROGRESS,
                                                                        (if 850 < 1 {
                                                                            1
                                                                        } else if 850 > 999 {
                                                                            999
                                                                        } else {
                                                                            850
                                                                        })
                                                                            as uintptr_t,
                                                                        0 as uintptr_t,
                                                                    );
                                                                    param.server_flags &= !(0x10000
                                                                        | 0x20000
                                                                        | 0x40000);
                                                                    param.server_flags |= 0x10000;
                                                                    param.send_port = 587;
                                                                    let r_3 =
                                                                        dc_loginparam_get_readable(
                                                                            &param,
                                                                        );
                                                                    info!(
                                                                        context,
                                                                        0, "Trying: {}", r_3,
                                                                    );
<<<<<<< HEAD
                                                                    free(r_3 as *mut libc::c_void);
                                                                    if context
=======

                                                                    if 0 == context
>>>>>>> 0c5015d9
                                                                        .smtp
                                                                        .clone()
                                                                        .lock()
                                                                        .unwrap()
                                                                        .connect(context, &param)
                                                                    {
                                                                        if s.shall_stop_ongoing {
                                                                            current_block =
                                                                                2927484062889439186;
                                                                        } else {
                                                                            context.call_cb(
                                                                                            Event::CONFIGURE_PROGRESS,
                                                                                            (if 860
                                                                                             <
                                                                                             1
                                                                                             {
                                                                                                 1
                                                                                             } else if 860
                                                                                             >
                                                                                             999
                                                                                             {
                                                                                                 999
                                                                                             } else {
                                                                                                 860
                                                                                             })
                                                                                            as
                                                                                            uintptr_t,
                                                                                            0
                                                                                            as
                                                                                            uintptr_t);
<<<<<<< HEAD
                                                                            (*param)
                                                                                .server_flags &=
                                                                                !(0x10000i32
                                                                                    | 0x20000i32
                                                                                    | 0x40000i32);
                                                                            (*param)
                                                                                .server_flags |=
                                                                                0x10000i32;
                                                                            (*param).send_port =
                                                                                25i32;
                                                                            let  r_4:
                                                                            *mut libc::c_char =
                                                                                dc_loginparam_get_readable(param);
                                                                            dc_log_info(context,
                                                                                        0i32,
                                                                                        b"Trying: %s\x00"
                                                                                        as
                                                                                        *const u8
                                                                                        as
                                                                                        *const libc::c_char,
                                                                                        r_4);
                                                                            free(r_4
                                                                                 as
                                                                                 *mut libc::c_void);
                                                                            if context
=======
                                                                            param.server_flags &=
                                                                                !(0x10000
                                                                                    | 0x20000
                                                                                    | 0x40000);
                                                                            param.server_flags |=
                                                                                0x10000;
                                                                            param.send_port = 25;
                                                                            let r_4 = dc_loginparam_get_readable(&param);
                                                                            info!(
                                                                                context,
                                                                                0,
                                                                                "Trying: {}",
                                                                                r_4
                                                                            );

                                                                            if 0 == context
>>>>>>> 0c5015d9
                                                                                .smtp
                                                                                .clone()
                                                                                .lock()
                                                                                .unwrap()
                                                                                .connect(
                                                                                    context, &param,
                                                                                )
                                                                            {
                                                                                current_block =
                                                                                2927484062889439186;
                                                                            } else {
                                                                                current_block =
                                                                                5083741289379115417;
                                                                            }
                                                                        }
                                                                    } else {
                                                                        current_block =
                                                                            5083741289379115417;
                                                                    }
                                                                }
                                                            } else {
                                                                current_block = 5083741289379115417;
                                                            }
                                                            match current_block {
                                                                2927484062889439186 => {}
                                                                _ => {
<<<<<<< HEAD
                                                                    smtp_connected_here = true;
=======
                                                                    smtp_connected_here = 1;
>>>>>>> 0c5015d9
                                                                    if !s.shall_stop_ongoing {
                                                                        context.call_cb(
                                                                        Event::CONFIGURE_PROGRESS,
                                                                        (if 900 < 1 {
                                                                            1
                                                                        } else if 900 > 999 {
                                                                            999
                                                                        } else {
                                                                            900
                                                                        })
                                                                            as uintptr_t,
                                                                        0 as uintptr_t,
                                                                    );
                                                                        flags = if 0
                                                                            != context
                                                                                .sql
                                                                                .get_config_int(
                                                                                    context,
                                                                                    "mvbox_watch",
                                                                                )
                                                                                .unwrap_or_else(
                                                                                    || 1,
                                                                                )
                                                                            || 0 != context
                                                                                .sql
                                                                                .get_config_int(
                                                                                    context,
                                                                                    "mvbox_move",
                                                                                )
                                                                                .unwrap_or_else(
                                                                                    || 1,
                                                                                ) {
                                                                            0x1
                                                                        } else {
                                                                            0
                                                                        };

                                                                        context
                                                                            .inbox
                                                                            .read()
                                                                            .unwrap()
                                                                            .configure_folders(
                                                                                context, flags,
                                                                            );
                                                                        if !s.shall_stop_ongoing {
                                                                            context.call_cb(
                                                                                Event::CONFIGURE_PROGRESS,
                                                                                (if 910
                                                                                 <
                                                                                 1
                                                                                 {
                                                                                     1
                                                                                 } else if 910
                                                                                 >
                                                                                 999
                                                                                 {
                                                                                     999
                                                                                 } else {
                                                                                     910
                                                                                 })
                                                                                    as
                                                                                    uintptr_t,
                                                                                0
                                                                                    as
                                                                                    uintptr_t
                                                                            );
                                                                            dc_loginparam_write(
                                                                                context,
                                                                                &param,
                                                                                &context.sql,
                                                                                "configured_",
                                                                            );
                                                                            context
                                                                                .sql
                                                                                .set_config_int(
                                                                                    context,
                                                                                    "configured",
                                                                                    1,
                                                                                );
                                                                            if !s.shall_stop_ongoing
                                                                            {
                                                                                context.call_cb(
                                                                                    Event::CONFIGURE_PROGRESS,
                                                                                    (if 920
                                                                                     <
                                                                                     1
                                                                                     {
                                                                                         1
                                                                                     } else if 920
                                                                                     >
                                                                                     999
                                                                                     {
                                                                                         999
                                                                                     } else {
                                                                                         920
                                                                                     })
                                                                                        as
                                                                                        uintptr_t,
                                                                                    0
                                                                                        as
                                                                                        uintptr_t
                                                                                );
                                                                                dc_ensure_secret_key_exists(context);
<<<<<<< HEAD
                                                                                success = true;
                                                                                info!(context, 0, "Configure completed.");
                                                                                if !s.shall_stop_ongoing
                                                                                {
                                                                                    context.call_cb(Event::CONFIGURE_PROGRESS,
                                                                                                    (if 940i32
                                                                                                     <
                                                                                                     1i32
                                                                                                     {
                                                                                                         1i32
                                                                                                     } else if 940i32
                                                                                                     >
                                                                                                     999i32
                                                                                                     {
                                                                                                         999i32
                                                                                                     } else {
                                                                                                         940i32
                                                                                                     })
                                                                                                    as
                                                                                                    uintptr_t,
                                                                                                    0i32
                                                                                                    as
                                                                                                    uintptr_t);
                                                                                }
=======
                                                                                success = 1;
                                                                                info!(
                                                                                    context,
                                                                                    0,
                                                                                    "Configure completed."
                                                                                );
                                                                                if !s.shall_stop_ongoing
                                                                            {
                                                                                context.call_cb(
                                                                                        Event::CONFIGURE_PROGRESS,
                                                                                        (if 940
                                                                                         <
                                                                                         1
                                                                                         {
                                                                                             1
                                                                                         } else if 940
                                                                                         >
                                                                                         999
                                                                                         {
                                                                                             999
                                                                                         } else {
                                                                                             940
                                                                                         })
                                                                                            as
                                                                                            uintptr_t,
                                                                                        0
                                                                                            as
                                                                                            uintptr_t);
                                                                            }
>>>>>>> 0c5015d9
                                                                            }
                                                                        }
                                                                    }
                                                                }
                                                            }
                                                        }
                                                    }
                                                }
                                            }
                                        }
                                    }
                                }
                            }
                        }
                    }
                }
            }
        }
    }

    if !success {
        // disconnect if configure did not succeed
        if imap_connected_here {
            // context.inbox.read().unwrap().disconnect(context);
        }
        if smtp_connected_here {
            // context.smtp.clone().lock().unwrap().disconnect();
        }
    } else {
        assert!(imap_connected_here && smtp_connected_here);
        info!(
            context,
            0, "Keeping IMAP/SMTP connections open after successful configuration"
        );
    }
<<<<<<< HEAD
    dc_loginparam_unref(param);
    dc_loginparam_unref(param_autoconfig);
    free(param_addr_urlencoded as *mut libc::c_void);
    if ongoing_allocated_here {
        dc_free_ongoing(context);
    }
    context.call_cb(Event::CONFIGURE_PROGRESS, if success { 1000 } else { 0 }, 0);
=======

    if 0 != ongoing_allocated_here {
        dc_free_ongoing(context);
    }

    context.call_cb(
        Event::CONFIGURE_PROGRESS,
        (if 0 != success { 1000 } else { 0 }) as uintptr_t,
        0 as uintptr_t,
    );
>>>>>>> 0c5015d9
}

pub unsafe fn dc_free_ongoing(context: &Context) {
    let s_a = context.running_state.clone();
    let mut s = s_a.write().unwrap();

    s.ongoing_running = false;
    s.shall_stop_ongoing = true;
}

unsafe fn moz_autoconfigure(
    context: &Context,
    url: &str,
    param_in: &dc_loginparam_t,
) -> Option<dc_loginparam_t> {
    let mut moz_ac = moz_autoconfigure_t {
        in_0: param_in,
        in_emaildomain: std::ptr::null_mut(),
        in_emaillocalpart: std::ptr::null_mut(),
        out: dc_loginparam_new(),
        out_imap_set: 0,
        out_smtp_set: 0,
        tag_server: 0,
        tag_config: 0,
    };

    let xml_raw = read_autoconf_file(context, to_cstring(url).as_ptr());
    if xml_raw.is_null() {
        return None;
    }

    moz_ac.in_emaillocalpart = dc_strdup(to_cstring(&param_in.addr).as_ptr());
    let p = strchr(moz_ac.in_emaillocalpart, '@' as i32);

    if p.is_null() {
        free(xml_raw as *mut libc::c_void);
        free(moz_ac.in_emaildomain as *mut libc::c_void);
        free(moz_ac.in_emaillocalpart as *mut libc::c_void);
        return None;
    }

    *p = 0 as libc::c_char;
    moz_ac.in_emaildomain = dc_strdup(p.offset(1isize));
    let mut saxparser = dc_saxparser_t {
        starttag_cb: None,
        endtag_cb: None,
        text_cb: None,
        userdata: 0 as *mut libc::c_void,
    };
    dc_saxparser_init(
        &mut saxparser,
        &mut moz_ac as *mut moz_autoconfigure_t as *mut libc::c_void,
    );
    dc_saxparser_set_tag_handler(
        &mut saxparser,
        Some(moz_autoconfigure_starttag_cb),
        Some(moz_autoconfigure_endtag_cb),
    );
    dc_saxparser_set_text_handler(&mut saxparser, Some(moz_autoconfigure_text_cb));
    dc_saxparser_parse(&mut saxparser, xml_raw);

    if moz_ac.out.mail_server.is_empty()
        || moz_ac.out.mail_port == 0
        || moz_ac.out.send_server.is_empty()
        || moz_ac.out.send_port == 0
    {
        let r = dc_loginparam_get_readable(&moz_ac.out);
        warn!(context, 0, "Bad or incomplete autoconfig: {}", r,);
        free(xml_raw as *mut libc::c_void);
        free(moz_ac.in_emaildomain as *mut libc::c_void);
        free(moz_ac.in_emaillocalpart as *mut libc::c_void);
        return None;
    }

    free(xml_raw as *mut libc::c_void);
    free(moz_ac.in_emaildomain as *mut libc::c_void);
    free(moz_ac.in_emaillocalpart as *mut libc::c_void);
    Some(moz_ac.out)
}

unsafe fn moz_autoconfigure_text_cb(
    userdata: *mut libc::c_void,
    text: *const libc::c_char,
    _len: libc::c_int,
) {
    let mut moz_ac: *mut moz_autoconfigure_t = userdata as *mut moz_autoconfigure_t;
    let mut val: *mut libc::c_char = dc_strdup(text);
    dc_trim(val);
    dc_str_replace(
        &mut val,
        b"%EMAILADDRESS%\x00" as *const u8 as *const libc::c_char,
        to_cstring(&(*moz_ac).in_0.addr).as_ptr(),
    );
    dc_str_replace(
        &mut val,
        b"%EMAILLOCALPART%\x00" as *const u8 as *const libc::c_char,
        (*moz_ac).in_emaillocalpart,
    );
    dc_str_replace(
        &mut val,
        b"%EMAILDOMAIN%\x00" as *const u8 as *const libc::c_char,
        (*moz_ac).in_emaildomain,
    );
    if (*moz_ac).tag_server == 1 {
        match (*moz_ac).tag_config {
            10 => {
                (*moz_ac).out.mail_server = to_string(val);
                val = 0 as *mut libc::c_char
            }
            11 => (*moz_ac).out.mail_port = dc_atoi_null_is_0(val),
            12 => {
                (*moz_ac).out.mail_user = to_string(val);
                val = 0 as *mut libc::c_char
            }
            13 => {
                if strcasecmp(val, b"ssl\x00" as *const u8 as *const libc::c_char) == 0 {
                    (*moz_ac).out.server_flags |= 0x200
                }
                if strcasecmp(val, b"starttls\x00" as *const u8 as *const libc::c_char) == 0 {
                    (*moz_ac).out.server_flags |= 0x100
                }
                if strcasecmp(val, b"plain\x00" as *const u8 as *const libc::c_char) == 0 {
                    (*moz_ac).out.server_flags |= 0x400
                }
            }
            _ => {}
        }
    } else if (*moz_ac).tag_server == 2 {
        match (*moz_ac).tag_config {
            10 => {
                (*moz_ac).out.send_server = to_string(val);
                val = 0 as *mut libc::c_char
            }
            11 => (*moz_ac).out.send_port = as_str(val).parse().unwrap_or_default(),
            12 => {
                (*moz_ac).out.send_user = to_string(val);
                val = 0 as *mut libc::c_char
            }
            13 => {
                if strcasecmp(val, b"ssl\x00" as *const u8 as *const libc::c_char) == 0 {
                    (*moz_ac).out.server_flags |= 0x20000
                }
                if strcasecmp(val, b"starttls\x00" as *const u8 as *const libc::c_char) == 0 {
                    (*moz_ac).out.server_flags |= 0x10000
                }
                if strcasecmp(val, b"plain\x00" as *const u8 as *const libc::c_char) == 0 {
                    (*moz_ac).out.server_flags |= 0x40000
                }
            }
            _ => {}
        }
    }
    free(val as *mut libc::c_void);
}
unsafe fn moz_autoconfigure_endtag_cb(userdata: *mut libc::c_void, tag: *const libc::c_char) {
    let mut moz_ac: *mut moz_autoconfigure_t = userdata as *mut moz_autoconfigure_t;
    if strcmp(
        tag,
        b"incomingserver\x00" as *const u8 as *const libc::c_char,
    ) == 0
    {
        (*moz_ac).tag_server = 0;
        (*moz_ac).tag_config = 0;
        (*moz_ac).out_imap_set = 1
    } else if strcmp(
        tag,
        b"outgoingserver\x00" as *const u8 as *const libc::c_char,
    ) == 0
    {
        (*moz_ac).tag_server = 0;
        (*moz_ac).tag_config = 0;
        (*moz_ac).out_smtp_set = 1
    } else {
        (*moz_ac).tag_config = 0
    };
}
unsafe fn moz_autoconfigure_starttag_cb(
    userdata: *mut libc::c_void,
    tag: *const libc::c_char,
    attr: *mut *mut libc::c_char,
) {
    let mut moz_ac: *mut moz_autoconfigure_t = userdata as *mut moz_autoconfigure_t;
    let mut p1: *const libc::c_char = 0 as *const libc::c_char;
    if strcmp(
        tag,
        b"incomingserver\x00" as *const u8 as *const libc::c_char,
    ) == 0
    {
        (*moz_ac).tag_server = if (*moz_ac).out_imap_set == 0
            && {
                p1 = dc_attr_find(attr, b"type\x00" as *const u8 as *const libc::c_char);
                !p1.is_null()
            }
            && strcasecmp(p1, b"imap\x00" as *const u8 as *const libc::c_char) == 0
        {
            1
        } else {
            0
        };
        (*moz_ac).tag_config = 0
    } else if strcmp(
        tag,
        b"outgoingserver\x00" as *const u8 as *const libc::c_char,
    ) == 0
    {
        (*moz_ac).tag_server = if (*moz_ac).out_smtp_set == 0 { 2 } else { 0 };
        (*moz_ac).tag_config = 0
    } else if strcmp(tag, b"hostname\x00" as *const u8 as *const libc::c_char) == 0 {
        (*moz_ac).tag_config = 10
    } else if strcmp(tag, b"port\x00" as *const u8 as *const libc::c_char) == 0 {
        (*moz_ac).tag_config = 11
    } else if strcmp(tag, b"sockettype\x00" as *const u8 as *const libc::c_char) == 0 {
        (*moz_ac).tag_config = 13
    } else if strcmp(tag, b"username\x00" as *const u8 as *const libc::c_char) == 0 {
        (*moz_ac).tag_config = 12
    };
}

fn read_autoconf_file(context: &Context, url: *const libc::c_char) -> *mut libc::c_char {
    info!(context, 0, "Testing {} ...", to_string(url));

    match reqwest::Client::new()
        .get(as_str(url))
        .send()
        .and_then(|mut res| res.text())
    {
        Ok(res) => unsafe { libc::strdup(to_cstring(res).as_ptr()) },
        Err(_err) => {
            info!(context, 0, "Can\'t read file.",);

            std::ptr::null_mut()
        }
    }
}

unsafe fn outlk_autodiscover(
    context: &Context,
    url__: &str,
    param_in: &dc_loginparam_t,
) -> Option<dc_loginparam_t> {
    let current_block: u64;
    let mut xml_raw: *mut libc::c_char = 0 as *mut libc::c_char;
    let mut url = dc_strdup(to_cstring(url__).as_ptr());
    let mut outlk_ad = outlk_autodiscover_t {
        in_0: param_in,
        out: dc_loginparam_new(),
        out_imap_set: 0,
        out_smtp_set: 0,
        tag_config: 0,
        config: [0 as *mut libc::c_char; 6],
        redirect: 0 as *mut libc::c_char,
    };
    let mut i = 0;
    loop {
        if !(i < 10) {
            current_block = 11584701595673473500;
            break;
        }
        memset(
            &mut outlk_ad as *mut outlk_autodiscover_t as *mut libc::c_void,
            0,
            ::std::mem::size_of::<outlk_autodiscover_t>(),
        );
        xml_raw = read_autoconf_file(context, url);
        if xml_raw.is_null() {
            current_block = 3070887585260837332;
            break;
        }
        let mut saxparser: dc_saxparser_t = dc_saxparser_t {
            starttag_cb: None,
            endtag_cb: None,
            text_cb: None,
            userdata: 0 as *mut libc::c_void,
        };
        dc_saxparser_init(
            &mut saxparser,
            &mut outlk_ad as *mut outlk_autodiscover_t as *mut libc::c_void,
        );
        dc_saxparser_set_tag_handler(
            &mut saxparser,
            Some(outlk_autodiscover_starttag_cb),
            Some(outlk_autodiscover_endtag_cb),
        );
        dc_saxparser_set_text_handler(&mut saxparser, Some(outlk_autodiscover_text_cb));
        dc_saxparser_parse(&mut saxparser, xml_raw);
        if !(!outlk_ad.config[5usize].is_null()
            && 0 != *outlk_ad.config[5usize].offset(0isize) as libc::c_int)
        {
            current_block = 11584701595673473500;
            break;
        }
        free(url as *mut libc::c_void);
        url = dc_strdup(outlk_ad.config[5usize]);

        outlk_clean_config(&mut outlk_ad);
        free(xml_raw as *mut libc::c_void);
        xml_raw = 0 as *mut libc::c_char;
        i += 1;
    }

    match current_block {
        11584701595673473500 => {
            if outlk_ad.out.mail_server.is_empty()
                || outlk_ad.out.mail_port == 0
                || outlk_ad.out.send_server.is_empty()
                || outlk_ad.out.send_port == 0
            {
                let r = dc_loginparam_get_readable(&outlk_ad.out);
                warn!(context, 0, "Bad or incomplete autoconfig: {}", r,);
                free(url as *mut libc::c_void);
                free(xml_raw as *mut libc::c_void);
                outlk_clean_config(&mut outlk_ad);

                return None;
            }
        }
        _ => {}
    }
    free(url as *mut libc::c_void);
    free(xml_raw as *mut libc::c_void);
    outlk_clean_config(&mut outlk_ad);
    Some(outlk_ad.out)
}

unsafe fn outlk_clean_config(mut outlk_ad: *mut outlk_autodiscover_t) {
    let mut i: libc::c_int = 0;
    while i < 6 {
        free((*outlk_ad).config[i as usize] as *mut libc::c_void);
        (*outlk_ad).config[i as usize] = 0 as *mut libc::c_char;
        i += 1
    }
}
unsafe fn outlk_autodiscover_text_cb(
    userdata: *mut libc::c_void,
    text: *const libc::c_char,
    _len: libc::c_int,
) {
    let mut outlk_ad: *mut outlk_autodiscover_t = userdata as *mut outlk_autodiscover_t;
    let val: *mut libc::c_char = dc_strdup(text);
    dc_trim(val);
    free((*outlk_ad).config[(*outlk_ad).tag_config as usize] as *mut libc::c_void);
    (*outlk_ad).config[(*outlk_ad).tag_config as usize] = val;
}
unsafe fn outlk_autodiscover_endtag_cb(userdata: *mut libc::c_void, tag: *const libc::c_char) {
    let mut outlk_ad: *mut outlk_autodiscover_t = userdata as *mut outlk_autodiscover_t;
    if strcmp(tag, b"protocol\x00" as *const u8 as *const libc::c_char) == 0 {
        if !(*outlk_ad).config[1usize].is_null() {
            let port: libc::c_int = dc_atoi_null_is_0((*outlk_ad).config[3usize]);
            let ssl_on: libc::c_int = (!(*outlk_ad).config[4usize].is_null()
                && strcasecmp(
                    (*outlk_ad).config[4usize],
                    b"on\x00" as *const u8 as *const libc::c_char,
                ) == 0) as libc::c_int;
            let ssl_off: libc::c_int = (!(*outlk_ad).config[4usize].is_null()
                && strcasecmp(
                    (*outlk_ad).config[4usize],
                    b"off\x00" as *const u8 as *const libc::c_char,
                ) == 0) as libc::c_int;
            if strcasecmp(
                (*outlk_ad).config[1usize],
                b"imap\x00" as *const u8 as *const libc::c_char,
            ) == 0
                && (*outlk_ad).out_imap_set == 0
            {
                (*outlk_ad).out.mail_server = to_string((*outlk_ad).config[2]);
                (*outlk_ad).out.mail_port = port;
                if 0 != ssl_on {
                    (*outlk_ad).out.server_flags |= 0x200
                } else if 0 != ssl_off {
                    (*outlk_ad).out.server_flags |= 0x400
                }
                (*outlk_ad).out_imap_set = 1
            } else if strcasecmp(
                (*outlk_ad).config[1usize],
                b"smtp\x00" as *const u8 as *const libc::c_char,
            ) == 0
                && (*outlk_ad).out_smtp_set == 0
            {
                (*outlk_ad).out.send_server = to_string((*outlk_ad).config[2]);
                (*outlk_ad).out.send_port = port;
                if 0 != ssl_on {
                    (*outlk_ad).out.server_flags |= 0x20000
                } else if 0 != ssl_off {
                    (*outlk_ad).out.server_flags |= 0x40000
                }
                (*outlk_ad).out_smtp_set = 1
            }
        }
        outlk_clean_config(outlk_ad);
    }
    (*outlk_ad).tag_config = 0;
}

unsafe fn outlk_autodiscover_starttag_cb(
    userdata: *mut libc::c_void,
    tag: *const libc::c_char,
    _attr: *mut *mut libc::c_char,
) {
    let mut outlk_ad: *mut outlk_autodiscover_t = userdata as *mut outlk_autodiscover_t;
    if strcmp(tag, b"protocol\x00" as *const u8 as *const libc::c_char) == 0 {
        outlk_clean_config(outlk_ad);
    } else if strcmp(tag, b"type\x00" as *const u8 as *const libc::c_char) == 0 {
        (*outlk_ad).tag_config = 1
    } else if strcmp(tag, b"server\x00" as *const u8 as *const libc::c_char) == 0 {
        (*outlk_ad).tag_config = 2
    } else if strcmp(tag, b"port\x00" as *const u8 as *const libc::c_char) == 0 {
        (*outlk_ad).tag_config = 3
    } else if strcmp(tag, b"ssl\x00" as *const u8 as *const libc::c_char) == 0 {
        (*outlk_ad).tag_config = 4
    } else if strcmp(tag, b"redirecturl\x00" as *const u8 as *const libc::c_char) == 0 {
        (*outlk_ad).tag_config = 5
    };
}
pub unsafe fn dc_alloc_ongoing(context: &Context) -> libc::c_int {
    if 0 != dc_has_ongoing(context) {
        warn!(
            context,
            0, "There is already another ongoing process running.",
        );
        return 0;
    }
    let s_a = context.running_state.clone();
    let mut s = s_a.write().unwrap();

    s.ongoing_running = true;
    s.shall_stop_ongoing = false;

    1
}

pub fn dc_connect_to_configured_imap(context: &Context, imap: &Imap) -> libc::c_int {
    let mut ret_connected = 0;

    if imap.is_connected() {
        ret_connected = 1
    } else if context
        .sql
        .get_config_int(context, "configured")
        .unwrap_or_default()
        == 0
    {
        warn!(context, 0, "Not configured, cannot connect.",);
    } else {
<<<<<<< HEAD
        dc_loginparam_read(
            context,
            param,
            &context.sql,
            b"configured_\x00" as *const u8 as *const libc::c_char,
        );
        /*the trailing underscore is correct*/
        if imap.connect(context, param) {
=======
        let param = dc_loginparam_read(context, &context.sql, "configured_");
        // the trailing underscore is correct

        if 0 != imap.connect(context, &param) {
>>>>>>> 0c5015d9
            ret_connected = 2;
        }
    }

    ret_connected
}<|MERGE_RESOLUTION|>--- conflicted
+++ resolved
@@ -102,22 +102,10 @@
 pub unsafe fn dc_job_do_DC_JOB_CONFIGURE_IMAP(context: &Context, _job: *mut dc_job_t) {
     let flags: libc::c_int;
     let mut current_block: u64;
-<<<<<<< HEAD
     let mut success = false;
     let mut imap_connected_here = false;
     let mut smtp_connected_here = false;
     let mut ongoing_allocated_here = false;
-    let mut param: *mut dc_loginparam_t = 0 as *mut dc_loginparam_t;
-    /* just a pointer inside param, must not be freed! */
-    let mut param_domain: *mut libc::c_char;
-    let mut param_addr_urlencoded: *mut libc::c_char = 0 as *mut libc::c_char;
-    let mut param_autoconfig: *mut dc_loginparam_t = 0 as *mut dc_loginparam_t;
-=======
-    let mut success: libc::c_int = 0i32;
-    let mut imap_connected_here: libc::c_int = 0i32;
-    let mut smtp_connected_here: libc::c_int = 0i32;
-    let mut ongoing_allocated_here: libc::c_int = 0i32;
->>>>>>> 0c5015d9
 
     let mut param_autoconfig = None;
     if !(0 == dc_alloc_ongoing(context)) {
@@ -643,24 +631,10 @@
                                                         current_block = 14187386403465544025;
                                                         break;
                                                     }
-<<<<<<< HEAD
-                                                    let r_0: *mut libc::c_char =
-                                                        dc_loginparam_get_readable(param);
-                                                    dc_log_info(
-                                                        context,
-                                                        0i32,
-                                                        b"Trying: %s\x00" as *const u8
-                                                            as *const libc::c_char,
-                                                        r_0,
-                                                    );
-                                                    free(r_0 as *mut libc::c_void);
-                                                    if context
-=======
                                                     let r_0 = dc_loginparam_get_readable(&param);
                                                     info!(context, 0, "Trying: {}", r_0,);
 
-                                                    if 0 != context
->>>>>>> 0c5015d9
+                                                    if context
                                                         .inbox
                                                         .read()
                                                         .unwrap()
@@ -692,29 +666,12 @@
                                                             as uintptr_t,
                                                         0 as uintptr_t,
                                                     );
-<<<<<<< HEAD
-                                                    (*param).server_flags &=
-                                                        !(0x100i32 | 0x200i32 | 0x400i32);
-                                                    (*param).server_flags |= 0x100i32;
-                                                    let r_1: *mut libc::c_char =
-                                                        dc_loginparam_get_readable(param);
-                                                    dc_log_info(
-                                                        context,
-                                                        0i32,
-                                                        b"Trying: %s\x00" as *const u8
-                                                            as *const libc::c_char,
-                                                        r_1,
-                                                    );
-                                                    free(r_1 as *mut libc::c_void);
-                                                    if context
-=======
                                                     param.server_flags &= !(0x100 | 0x200 | 0x400);
                                                     param.server_flags |= 0x100;
                                                     let r_1 = dc_loginparam_get_readable(&param);
                                                     info!(context, 0, "Trying: {}", r_1,);
 
-                                                    if 0 != context
->>>>>>> 0c5015d9
+                                                    if context
                                                         .inbox
                                                         .read()
                                                         .unwrap()
@@ -742,26 +699,11 @@
                                                             as uintptr_t,
                                                         0 as uintptr_t,
                                                     );
-<<<<<<< HEAD
-                                                    (*param).mail_port = 143i32;
-                                                    let r_2: *mut libc::c_char =
-                                                        dc_loginparam_get_readable(param);
-                                                    dc_log_info(
-                                                        context,
-                                                        0i32,
-                                                        b"Trying: %s\x00" as *const u8
-                                                            as *const libc::c_char,
-                                                        r_2,
-                                                    );
-                                                    free(r_2 as *mut libc::c_void);
-                                                    if context
-=======
                                                     param.mail_port = 143;
                                                     let r_2 = dc_loginparam_get_readable(&param);
                                                     info!(context, 0, "Trying: {}", r_2,);
 
-                                                    if 0 != context
->>>>>>> 0c5015d9
+                                                    if context
                                                         .inbox
                                                         .read()
                                                         .unwrap()
@@ -817,11 +759,7 @@
                                                 match current_block {
                                                     2927484062889439186 => {}
                                                     _ => {
-<<<<<<< HEAD
                                                         imap_connected_here = true;
-=======
-                                                        imap_connected_here = 1;
->>>>>>> 0c5015d9
                                                         if !s.shall_stop_ongoing {
                                                             context.call_cb(
                                                                 Event::CONFIGURE_PROGRESS,
@@ -875,13 +813,8 @@
                                                                         context,
                                                                         0, "Trying: {}", r_3,
                                                                     );
-<<<<<<< HEAD
-                                                                    free(r_3 as *mut libc::c_void);
+
                                                                     if context
-=======
-
-                                                                    if 0 == context
->>>>>>> 0c5015d9
                                                                         .smtp
                                                                         .clone()
                                                                         .lock()
@@ -912,33 +845,6 @@
                                                                                             0
                                                                                             as
                                                                                             uintptr_t);
-<<<<<<< HEAD
-                                                                            (*param)
-                                                                                .server_flags &=
-                                                                                !(0x10000i32
-                                                                                    | 0x20000i32
-                                                                                    | 0x40000i32);
-                                                                            (*param)
-                                                                                .server_flags |=
-                                                                                0x10000i32;
-                                                                            (*param).send_port =
-                                                                                25i32;
-                                                                            let  r_4:
-                                                                            *mut libc::c_char =
-                                                                                dc_loginparam_get_readable(param);
-                                                                            dc_log_info(context,
-                                                                                        0i32,
-                                                                                        b"Trying: %s\x00"
-                                                                                        as
-                                                                                        *const u8
-                                                                                        as
-                                                                                        *const libc::c_char,
-                                                                                        r_4);
-                                                                            free(r_4
-                                                                                 as
-                                                                                 *mut libc::c_void);
-                                                                            if context
-=======
                                                                             param.server_flags &=
                                                                                 !(0x10000
                                                                                     | 0x20000
@@ -954,8 +860,7 @@
                                                                                 r_4
                                                                             );
 
-                                                                            if 0 == context
->>>>>>> 0c5015d9
+                                                                            if context
                                                                                 .smtp
                                                                                 .clone()
                                                                                 .lock()
@@ -982,11 +887,7 @@
                                                             match current_block {
                                                                 2927484062889439186 => {}
                                                                 _ => {
-<<<<<<< HEAD
                                                                     smtp_connected_here = true;
-=======
-                                                                    smtp_connected_here = 1;
->>>>>>> 0c5015d9
                                                                     if !s.shall_stop_ongoing {
                                                                         context.call_cb(
                                                                         Event::CONFIGURE_PROGRESS,
@@ -1090,33 +991,7 @@
                                                                                         uintptr_t
                                                                                 );
                                                                                 dc_ensure_secret_key_exists(context);
-<<<<<<< HEAD
                                                                                 success = true;
-                                                                                info!(context, 0, "Configure completed.");
-                                                                                if !s.shall_stop_ongoing
-                                                                                {
-                                                                                    context.call_cb(Event::CONFIGURE_PROGRESS,
-                                                                                                    (if 940i32
-                                                                                                     <
-                                                                                                     1i32
-                                                                                                     {
-                                                                                                         1i32
-                                                                                                     } else if 940i32
-                                                                                                     >
-                                                                                                     999i32
-                                                                                                     {
-                                                                                                         999i32
-                                                                                                     } else {
-                                                                                                         940i32
-                                                                                                     })
-                                                                                                    as
-                                                                                                    uintptr_t,
-                                                                                                    0i32
-                                                                                                    as
-                                                                                                    uintptr_t);
-                                                                                }
-=======
-                                                                                success = 1;
                                                                                 info!(
                                                                                     context,
                                                                                     0,
@@ -1145,7 +1020,6 @@
                                                                                             as
                                                                                             uintptr_t);
                                                                             }
->>>>>>> 0c5015d9
                                                                             }
                                                                         }
                                                                     }
@@ -1181,26 +1055,15 @@
             0, "Keeping IMAP/SMTP connections open after successful configuration"
         );
     }
-<<<<<<< HEAD
-    dc_loginparam_unref(param);
-    dc_loginparam_unref(param_autoconfig);
-    free(param_addr_urlencoded as *mut libc::c_void);
     if ongoing_allocated_here {
         dc_free_ongoing(context);
     }
-    context.call_cb(Event::CONFIGURE_PROGRESS, if success { 1000 } else { 0 }, 0);
-=======
-
-    if 0 != ongoing_allocated_here {
-        dc_free_ongoing(context);
-    }
 
     context.call_cb(
         Event::CONFIGURE_PROGRESS,
-        (if 0 != success { 1000 } else { 0 }) as uintptr_t,
+        (if success { 1000 } else { 0 }) as uintptr_t,
         0 as uintptr_t,
     );
->>>>>>> 0c5015d9
 }
 
 pub unsafe fn dc_free_ongoing(context: &Context) {
@@ -1644,21 +1507,10 @@
     {
         warn!(context, 0, "Not configured, cannot connect.",);
     } else {
-<<<<<<< HEAD
-        dc_loginparam_read(
-            context,
-            param,
-            &context.sql,
-            b"configured_\x00" as *const u8 as *const libc::c_char,
-        );
-        /*the trailing underscore is correct*/
-        if imap.connect(context, param) {
-=======
         let param = dc_loginparam_read(context, &context.sql, "configured_");
         // the trailing underscore is correct
 
-        if 0 != imap.connect(context, &param) {
->>>>>>> 0c5015d9
+        if imap.connect(context, &param) {
             ret_connected = 2;
         }
     }
