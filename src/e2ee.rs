//! End-to-end encryption support.

use std::collections::HashSet;
use std::convert::TryFrom;

use mailparse::ParsedMail;
use num_traits::FromPrimitive;

use crate::aheader::*;
use crate::config::Config;
use crate::constants::KeyGenType;
use crate::context::Context;
use crate::dc_tools::EmailAddress;
use crate::error::*;
use crate::headerdef::{HeaderDef, HeaderDefMap};
use crate::key::{self, Key, KeyPairUse, SignedPublicKey};
use crate::keyring::*;
use crate::peerstate::*;
use crate::pgp;
use crate::securejoin::handle_degrade_event;

#[derive(Debug)]
pub struct EncryptHelper {
    pub prefer_encrypt: EncryptPreference,
    pub addr: String,
    pub public_key: SignedPublicKey,
}

impl EncryptHelper {
    pub async fn new(context: &Context) -> Result<EncryptHelper> {
        let prefer_encrypt =
            EncryptPreference::from_i32(context.get_config_int(Config::E2eeEnabled).await)
                .unwrap_or_default();
        let addr = match context.get_config(Config::ConfiguredAddr).await {
            None => {
                bail!("addr not configured!");
            }
            Some(addr) => addr,
        };

        let public_key = load_or_generate_self_public_key(context, &addr).await?;

        Ok(EncryptHelper {
            prefer_encrypt,
            addr,
            public_key,
        })
    }

    pub fn get_aheader(&self) -> Aheader {
        let pk = self.public_key.clone();
        let addr = self.addr.to_string();
        Aheader::new(addr, pk, self.prefer_encrypt)
    }

    /// Determines if we can and should encrypt.
    pub fn should_encrypt(
        &self,
        context: &Context,
        e2ee_guaranteed: bool,
        peerstates: &[(Option<Peerstate>, &str)],
    ) -> Result<bool> {
        if !(self.prefer_encrypt == EncryptPreference::Mutual || e2ee_guaranteed) {
            return Ok(false);
        }

        for (peerstate, addr) in peerstates {
            match peerstate {
                Some(peerstate) => {
                    if peerstate.prefer_encrypt != EncryptPreference::Mutual && !e2ee_guaranteed {
                        info!(context, "peerstate for {:?} is no-encrypt", addr);
                        return Ok(false);
                    }
                }
                None => {
                    let msg = format!("peerstate for {:?} missing, cannot encrypt", addr);
                    if e2ee_guaranteed {
                        return Err(format_err!("{}", msg));
                    } else {
                        info!(context, "{}", msg);
                        return Ok(false);
                    }
                }
            }
        }

        Ok(true)
    }

    /// Tries to encrypt the passed in `mail`.
    pub async fn encrypt(
        &mut self,
        context: &Context,
        min_verified: PeerstateVerifiedStatus,
        mail_to_encrypt: lettre_email::PartBuilder,
        peerstates: &[(Option<Peerstate<'_>>, &str)],
    ) -> Result<String> {
        let mut keyring = Keyring::default();

        for (peerstate, addr) in peerstates
            .iter()
            .filter_map(|(state, addr)| state.as_ref().map(|s| (s, addr)))
        {
            let key = peerstate.peek_key(min_verified).ok_or_else(|| {
                format_err!("proper enc-key for {} missing, cannot encrypt", addr)
            })?;
            keyring.add_ref(key);
        }
        let public_key = Key::from(self.public_key.clone());
        keyring.add_ref(&public_key);
        let sign_key = Key::from_self_private(context, self.addr.clone(), &context.sql)
            .await
            .ok_or_else(|| format_err!("missing own private key"))?;

        let raw_message = mail_to_encrypt.build().as_string().into_bytes();

        let ctext = pgp::pk_encrypt(&raw_message, &keyring, Some(&sign_key))?;

        Ok(ctext)
    }
}

pub async fn try_decrypt(
    context: &Context,
    mail: &ParsedMail<'_>,
    message_time: i64,
) -> Result<(Option<Vec<u8>>, HashSet<String>)> {
    let from = mail
        .headers
        .get_header_value(HeaderDef::From_)
        .and_then(|from_addr| mailparse::addrparse(&from_addr).ok())
        .and_then(|from| from.extract_single_info())
        .map(|from| from.addr)
        .unwrap_or_default();

    let mut peerstate = None;
    let autocryptheader = Aheader::from_headers(context, &from, &mail.headers);

    if message_time > 0 {
        peerstate = Peerstate::from_addr(context, &from).await;

        if let Some(ref mut peerstate) = peerstate {
            if let Some(ref header) = autocryptheader {
                peerstate.apply_header(&header, message_time);
                peerstate.save_to_db(&context.sql, false).await?;
            } else if message_time > peerstate.last_seen_autocrypt && !contains_report(mail) {
                peerstate.degrade_encryption(message_time);
                peerstate.save_to_db(&context.sql, false).await?;
            }
        } else if let Some(ref header) = autocryptheader {
            let p = Peerstate::from_header(context, header, message_time);
            p.save_to_db(&context.sql, true).await?;
            peerstate = Some(p);
        }
    }

    /* possibly perform decryption */
    let mut private_keyring = Keyring::default();
    let mut public_keyring_for_validate = Keyring::default();
    let mut out_mail = None;
    let mut signatures = HashSet::default();
    let self_addr = context.get_config(Config::ConfiguredAddr).await;

    if let Some(self_addr) = self_addr {
        if private_keyring
            .load_self_private_for_decrypting(context, self_addr, &context.sql)
            .await
        {
            if peerstate.as_ref().map(|p| p.last_seen).unwrap_or_else(|| 0) == 0 {
                peerstate = Peerstate::from_addr(&context, &from).await;
            }
            if let Some(ref peerstate) = peerstate {
                if peerstate.degrade_event.is_some() {
                    handle_degrade_event(context, &peerstate).await?;
                }
                if let Some(ref key) = peerstate.gossip_key {
                    public_keyring_for_validate.add_ref(key);
                }
                if let Some(ref key) = peerstate.public_key {
                    public_keyring_for_validate.add_ref(key);
                }
            }

            out_mail = decrypt_if_autocrypt_message(
                context,
                mail,
                &private_keyring,
                &public_keyring_for_validate,
                &mut signatures,
            )?;
        }
    }
    Ok((out_mail, signatures))
}

/// Load public key from database or generate a new one.
///
/// This will load a public key from the database, generating and
/// storing a new one when one doesn't exist yet.  Care is taken to
/// only generate one key per context even when multiple threads call
/// this function concurrently.
async fn load_or_generate_self_public_key(
    context: &Context,
    self_addr: impl AsRef<str>,
) -> Result<SignedPublicKey> {
    if let Some(key) = Key::from_self_public(context, &self_addr, &context.sql).await {
        return SignedPublicKey::try_from(key)
            .map_err(|_| Error::Message("Not a public key".into()));
    }
    let _guard = context.generating_key_mutex.lock().await;

    // Check again in case the key was generated while we were waiting for the lock.
    if let Some(key) = Key::from_self_public(context, &self_addr, &context.sql).await {
        return SignedPublicKey::try_from(key)
            .map_err(|_| Error::Message("Not a public key".into()));
    }

    let start = std::time::Instant::now();

    let keygen_type =
        KeyGenType::from_i32(context.get_config_int(Config::KeyGenType).await).unwrap_or_default();
    info!(context, "Generating keypair with type {}", keygen_type);
    let keypair = pgp::create_keypair(EmailAddress::new(self_addr.as_ref())?, keygen_type)?;
    key::store_self_keypair(context, &keypair, KeyPairUse::Default).await?;
    info!(
        context,
        "Keypair generated in {:.3}s.",
        start.elapsed().as_secs()
    );
    Ok(keypair.public)
}

/// Returns a reference to the encrypted payload and validates the autocrypt structure.
fn get_autocrypt_mime<'a, 'b>(mail: &'a ParsedMail<'b>) -> Result<&'a ParsedMail<'b>> {
    ensure!(
        mail.ctype.mimetype == "multipart/encrypted",
        "Not a multipart/encrypted message: {}",
        mail.ctype.mimetype
    );
    ensure!(
        mail.subparts.len() == 2,
        "Invalid Autocrypt Level 1 Mime Parts"
    );

    ensure!(
        mail.subparts[0].ctype.mimetype == "application/pgp-encrypted",
        "Invalid Autocrypt Level 1 version part: {:?}",
        mail.subparts[0].ctype,
    );

    ensure!(
        mail.subparts[1].ctype.mimetype == "application/octet-stream",
        "Invalid Autocrypt Level 1 encrypted part: {:?}",
        mail.subparts[1].ctype
    );

    Ok(&mail.subparts[1])
}

fn decrypt_if_autocrypt_message<'a>(
    context: &Context,
    mail: &ParsedMail<'a>,
    private_keyring: &Keyring,
    public_keyring_for_validate: &Keyring,
    ret_valid_signatures: &mut HashSet<String>,
) -> Result<Option<Vec<u8>>> {
    //  The returned bool is true if we detected an Autocrypt-encrypted
    // message and successfully decrypted it. Decryption then modifies the
    // passed in mime structure in place. The returned bool is false
    // if it was not an Autocrypt message.
    //
    // Errors are returned for failures related to decryption of AC-messages.

    let encrypted_data_part = match get_autocrypt_mime(mail) {
        Err(_) => {
            // not an autocrypt mime message, abort and ignore
            return Ok(None);
        }
        Ok(res) => res,
    };
    info!(context, "Detected Autocrypt-mime message");

    decrypt_part(
        context,
        encrypted_data_part,
        private_keyring,
        public_keyring_for_validate,
        ret_valid_signatures,
    )
}

/// Returns Ok(None) if nothing encrypted was found.
fn decrypt_part(
    _context: &Context,
    mail: &ParsedMail<'_>,
    private_keyring: &Keyring,
    public_keyring_for_validate: &Keyring,
    ret_valid_signatures: &mut HashSet<String>,
) -> Result<Option<Vec<u8>>> {
    let data = mail.get_body_raw()?;

    if has_decrypted_pgp_armor(&data) {
        // we should only have one decryption happening
        ensure!(ret_valid_signatures.is_empty(), "corrupt signatures");

        let plain = pgp::pk_decrypt(
            &data,
            &private_keyring,
            &public_keyring_for_validate,
            Some(ret_valid_signatures),
        )?;

        ensure!(!ret_valid_signatures.is_empty(), "no valid signatures");
        return Ok(Some(plain));
    }

    Ok(None)
}

fn has_decrypted_pgp_armor(input: &[u8]) -> bool {
    if let Some(index) = input.iter().position(|b| *b > b' ') {
        if input.len() - index > 26 {
            let start = index;
            let end = start + 27;

            return &input[start..end] == b"-----BEGIN PGP MESSAGE-----";
        }
    }

    false
}

/// Check if a MIME structure contains a multipart/report part.
///
/// As reports are often unencrypted, we do not reset the Autocrypt header in
/// this case.
///
/// However, Delta Chat itself has no problem with encrypted multipart/report
/// parts and MUAs should be encouraged to encrpyt multipart/reports as well so
/// that we could use the normal Autocrypt processing.
fn contains_report(mail: &ParsedMail<'_>) -> bool {
    mail.ctype.mimetype == "multipart/report"
}

/// Ensures a private key exists for the configured user.
///
/// Normally the private key is generated when the first message is
/// sent but in a few locations there are no such guarantees,
/// e.g. when exporting keys, and calling this function ensures a
/// private key will be present.
///
/// If this succeeds you are also guaranteed that the
/// [Config::ConfiguredAddr] is configured, this address is returned.
pub async fn ensure_secret_key_exists(context: &Context) -> Result<String> {
    let self_addr = context
        .get_config(Config::ConfiguredAddr)
        .await
        .ok_or_else(|| {
            format_err!(concat!(
                "Failed to get self address, ",
                "cannot ensure secret key if not configured."
            ))
        })?;
    load_or_generate_self_public_key(context, &self_addr).await?;

    Ok(self_addr)
}

#[cfg(test)]
mod tests {
    use super::*;

    use crate::test_utils::*;

    mod ensure_secret_key_exists {
        use super::*;

        #[async_std::test]
        async fn test_prexisting() {
            let t = dummy_context().await;
            let test_addr = configure_alice_keypair(&t.ctx).await;
            assert_eq!(ensure_secret_key_exists(&t.ctx).await.unwrap(), test_addr);
        }

        #[async_std::test]
        async fn test_not_configured() {
            let t = dummy_context().await;
            assert!(ensure_secret_key_exists(&t.ctx).await.is_err());
        }
    }

    #[test]
    fn test_mailmime_parse() {
        let plain = b"Chat-Disposition-Notification-To: hello@world.de
Chat-Group-ID: CovhGgau8M-
Chat-Group-Name: Delta Chat Dev
Subject: =?utf-8?Q?Chat=3A?= Delta Chat =?utf-8?Q?Dev=3A?= sidenote for
 =?utf-8?Q?all=3A?= rust core master ...
Content-Type: text/plain; charset=\"utf-8\"; protected-headers=\"v1\"
Content-Transfer-Encoding: quoted-printable

sidenote for all: things are trick atm recomm=
end not to try to run with desktop or ios unless you are ready to hunt bugs

-- =20
Sent with my Delta Chat Messenger: https://delta.chat";
        let mail = mailparse::parse_mail(plain).expect("failed to parse valid message");

        assert_eq!(mail.headers.len(), 6);
        assert!(
            mail.get_body().unwrap().starts_with(
                "sidenote for all: things are trick atm recommend not to try to run with desktop or ios unless you are ready to hunt bugs")
        );
    }

    mod load_or_generate_self_public_key {
        use super::*;

        #[async_std::test]
        async fn test_existing() {
            let t = dummy_context().await;
            let addr = configure_alice_keypair(&t.ctx).await;
            let key = load_or_generate_self_public_key(&t.ctx, addr).await;
            assert!(key.is_ok());
        }

<<<<<<< HEAD
        #[async_std::test]
        #[ignore] // generating keys is expensive
        async fn test_generate() {
            let t = dummy_context().await;
=======
        #[test]
        fn test_generate() {
            let t = dummy_context();
>>>>>>> d3126589
            let addr = "alice@example.org";
            let key0 = load_or_generate_self_public_key(&t.ctx, addr).await;
            assert!(key0.is_ok());
            let key1 = load_or_generate_self_public_key(&t.ctx, addr).await;
            assert!(key1.is_ok());
            assert_eq!(key0.unwrap(), key1.unwrap());
        }

<<<<<<< HEAD
        #[async_std::test]
        #[ignore]
        async fn test_generate_concurrent() {
=======
        #[test]
        fn test_generate_concurrent() {
>>>>>>> d3126589
            use std::sync::Arc;

            let t = dummy_context().await;
            let ctx = Arc::new(t.ctx);
            let ctx0 = Arc::clone(&ctx);
            let thr0 = async_std::task::spawn(async move {
                load_or_generate_self_public_key(&ctx0, "alice@example.org").await
            });
            let ctx1 = Arc::clone(&ctx);
            let thr1 = async_std::task::spawn(async move {
                load_or_generate_self_public_key(&ctx1, "alice@example.org").await
            });

            let res0 = thr0.await;
            let res1 = thr1.await;
            assert_eq!(res0.unwrap(), res1.unwrap());
        }
    }

    #[test]
    fn test_has_decrypted_pgp_armor() {
        let data = b" -----BEGIN PGP MESSAGE-----";
        assert_eq!(has_decrypted_pgp_armor(data), true);

        let data = b"    \n-----BEGIN PGP MESSAGE-----";
        assert_eq!(has_decrypted_pgp_armor(data), true);

        let data = b"    -----BEGIN PGP MESSAGE---";
        assert_eq!(has_decrypted_pgp_armor(data), false);

        let data = b" -----BEGIN PGP MESSAGE-----";
        assert_eq!(has_decrypted_pgp_armor(data), true);

        let data = b"blas";
        assert_eq!(has_decrypted_pgp_armor(data), false);
    }
}<|MERGE_RESOLUTION|>--- conflicted
+++ resolved
@@ -424,16 +424,9 @@
             assert!(key.is_ok());
         }
 
-<<<<<<< HEAD
         #[async_std::test]
-        #[ignore] // generating keys is expensive
         async fn test_generate() {
             let t = dummy_context().await;
-=======
-        #[test]
-        fn test_generate() {
-            let t = dummy_context();
->>>>>>> d3126589
             let addr = "alice@example.org";
             let key0 = load_or_generate_self_public_key(&t.ctx, addr).await;
             assert!(key0.is_ok());
@@ -442,14 +435,8 @@
             assert_eq!(key0.unwrap(), key1.unwrap());
         }
 
-<<<<<<< HEAD
         #[async_std::test]
-        #[ignore]
         async fn test_generate_concurrent() {
-=======
-        #[test]
-        fn test_generate_concurrent() {
->>>>>>> d3126589
             use std::sync::Arc;
 
             let t = dummy_context().await;
