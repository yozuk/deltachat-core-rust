""" Account class implementation. """

from __future__ import print_function
from contextlib import contextmanager
from email.utils import parseaddr
from threading import Event
import os
from array import array
from . import const
from .capi import ffi, lib
from .cutil import as_dc_charpointer, from_dc_charpointer, iter_array, DCLot
from .chat import Chat
from .message import Message
from .contact import Contact
from .tracker import ImexTracker, ConfigureTracker
from . import hookspec
from .events import EventThread


class MissingCredentials(ValueError):
    """ Account is missing `addr` and `mail_pw` config values. """


class Account(object):
    """ Each account is tied to a sqlite database file which is fully managed
    by the underlying deltachat core library.  All public Account methods are
    meant to be memory-safe and return memory-safe objects.
    """
    MissingCredentials = MissingCredentials

    def __init__(self, db_path, os_name=None, logging=True):
        """ initialize account object.

        :param db_path: a path to the account database. The database
                        will be created if it doesn't exist.
        :param os_name: this will be put to the X-Mailer header in outgoing messages
        """
        # initialize per-account plugin system
        self._pm = hookspec.PerAccount._make_plugin_manager()
        self._logging = logging

        self.add_account_plugin(self)

        self.db_path = db_path
        if hasattr(db_path, "encode"):
            db_path = db_path.encode("utf8")

        self._dc_context = ffi.gc(
            lib.dc_context_new(as_dc_charpointer(os_name), db_path, ffi.NULL),
            lib.dc_context_unref,
        )
<<<<<<< HEAD
        if self._dc_context == ffi.NULL:
            raise ValueError("Could not dc_context_new: {} {}".format(os_name, db_path))

=======
>>>>>>> 71442db3
        hook = hookspec.Global._get_plugin_manager().hook

        self._shutdown_event = Event()
<<<<<<< HEAD
        self._event_thread = EventThread(self)
=======

        # open database
        if hasattr(db_path, "encode"):
            db_path = db_path.encode("utf8")
        self.db_path = db_path
        if not lib.dc_open(self._dc_context, db_path, ffi.NULL):
            raise ValueError("Could not dc_open: {}".format(db_path))
>>>>>>> 71442db3
        self._configkeys = self.get_config("sys.config_keys").split()
        hook.dc_account_init(account=self)

    def disable_logging(self):
        """ disable logging. """
        self._logging = False

    def enable_logging(self):
        """ re-enable logging. """
        self._logging = True

    # def __del__(self):
    #    self.shutdown()

    def log(self, msg):
        if self._logging:
            self._pm.hook.ac_log_line(message=msg)

    def _check_config_key(self, name):
        if name not in self._configkeys:
            raise KeyError("{!r} not a valid config key, existing keys: {!r}".format(
                           name, self._configkeys))

    def get_info(self):
        """ return dictionary of built config parameters. """
        lines = from_dc_charpointer(lib.dc_get_info(self._dc_context))
        d = {}
        for line in lines.split("\n"):
            if not line.strip():
                continue
            key, value = line.split("=", 1)
            d[key.lower()] = value
        return d

    def set_stock_translation(self, id, string):
        """ set stock translation string.

        :param id: id of stock string (const.DC_STR_*)
        :param value: string to set as new transalation
        :returns: None
        """
        string = string.encode("utf8")
        res = lib.dc_set_stock_translation(self._dc_context, id, string)
        if res == 0:
            raise ValueError("could not set translation string")

    def set_config(self, name, value):
        """ set configuration values.

        :param name: config key name (unicode)
        :param value: value to set (unicode)
        :returns: None
        """
        self._check_config_key(name)
        name = name.encode("utf8")
        if name == b"addr" and self.is_configured():
            raise ValueError("can not change 'addr' after account is configured.")
        if value is not None:
            value = value.encode("utf8")
        else:
            value = ffi.NULL
        lib.dc_set_config(self._dc_context, name, value)

    def get_config(self, name):
        """ return unicode string value.

        :param name: configuration key to lookup (eg "addr" or "mail_pw")
        :returns: unicode value
        :raises: KeyError if no config value was found.
        """
        if name != "sys.config_keys":
            self._check_config_key(name)
        name = name.encode("utf8")
        res = lib.dc_get_config(self._dc_context, name)
        assert res != ffi.NULL, "config value not found for: {!r}".format(name)
        return from_dc_charpointer(res)

    def _preconfigure_keypair(self, addr, public, secret):
        """See dc_preconfigure_keypair() in deltachat.h.

        In other words, you don't need this.
        """
        res = lib.dc_preconfigure_keypair(self._dc_context,
                                          as_dc_charpointer(addr),
                                          as_dc_charpointer(public),
                                          as_dc_charpointer(secret))
        if res == 0:
            raise Exception("Failed to set key")

    def update_config(self, kwargs):
        """ update config values.

        :param kwargs: name=value config settings for this account.
                       values need to be unicode.
        :returns: None
        """
        for key, value in kwargs.items():
            self.set_config(key, str(value))

    def is_configured(self):
        """ determine if the account is configured already; an initial connection
        to SMTP/IMAP has been verified.

        :returns: True if account is configured.
        """
        return True if lib.dc_is_configured(self._dc_context) else False

    def set_avatar(self, img_path):
        """Set self avatar.

        :raises ValueError: if profile image could not be set
        :returns: None
        """
        if img_path is None:
            self.set_config("selfavatar", None)
        else:
            assert os.path.exists(img_path), img_path
            self.set_config("selfavatar", img_path)

    def check_is_configured(self):
        """ Raise ValueError if this account is not configured. """
        if not self.is_configured():
            raise ValueError("need to configure first")

    def empty_server_folders(self, inbox=False, mvbox=False):
        """ empty server folders. """
        flags = 0
        if inbox:
            flags |= const.DC_EMPTY_INBOX
        if mvbox:
            flags |= const.DC_EMPTY_MVBOX
        if not flags:
            raise ValueError("no flags set")
        lib.dc_empty_server(self._dc_context, flags)

    def get_latest_backupfile(self, backupdir):
        """ return the latest backup file in a given directory.
        """
        res = lib.dc_imex_has_backup(self._dc_context, as_dc_charpointer(backupdir))
        if res == ffi.NULL:
            return None
        return from_dc_charpointer(res)

    def get_blobdir(self):
        """ return the directory for files.

        All sent files are copied to this directory if necessary.
        Place files there directly to avoid copying.
        """
        return from_dc_charpointer(lib.dc_get_blobdir(self._dc_context))

    def get_self_contact(self):
        """ return this account's identity as a :class:`deltachat.contact.Contact`.

        :returns: :class:`deltachat.contact.Contact`
        """
        return Contact(self, const.DC_CONTACT_ID_SELF)

    def create_contact(self, email, name=None):
        """ create a (new) Contact. If there already is a Contact
        with that e-mail address, it is unblocked and its name is
        updated.

        :param email: email-address (text type)
        :param name: display name for this contact (optional)
        :returns: :class:`deltachat.contact.Contact` instance.
        """
        realname, addr = parseaddr(email)
        if name:
            realname = name
        realname = as_dc_charpointer(realname)
        addr = as_dc_charpointer(addr)
        contact_id = lib.dc_create_contact(self._dc_context, realname, addr)
        assert contact_id > const.DC_CHAT_ID_LAST_SPECIAL
        return Contact(self, contact_id)

    def delete_contact(self, contact):
        """ delete a Contact.

        :param contact: contact object obtained
        :returns: True if deletion succeeded (contact was deleted)
        """
        contact_id = contact.id
        assert contact.account == self
        assert contact_id > const.DC_CHAT_ID_LAST_SPECIAL
        return bool(lib.dc_delete_contact(self._dc_context, contact_id))

    def get_contact_by_addr(self, email):
        """ get a contact for the email address or None if it's blocked or doesn't exist. """
        _, addr = parseaddr(email)
        addr = as_dc_charpointer(addr)
        contact_id = lib.dc_lookup_contact_id_by_addr(self._dc_context, addr)
        if contact_id:
            return self.get_contact_by_id(contact_id)

    def get_contacts(self, query=None, with_self=False, only_verified=False):
        """ get a (filtered) list of contacts.

        :param query: if a string is specified, only return contacts
                      whose name or e-mail matches query.
        :param only_verified: if true only return verified contacts.
        :param with_self: if true the self-contact is also returned.
        :returns: list of :class:`deltachat.contact.Contact` objects.
        """
        flags = 0
        query = as_dc_charpointer(query)
        if only_verified:
            flags |= const.DC_GCL_VERIFIED_ONLY
        if with_self:
            flags |= const.DC_GCL_ADD_SELF
        dc_array = ffi.gc(
            lib.dc_get_contacts(self._dc_context, flags, query),
            lib.dc_array_unref
        )
        return list(iter_array(dc_array, lambda x: Contact(self, x)))

    def get_fresh_messages(self):
        """ yield all fresh messages from all chats. """
        dc_array = ffi.gc(
            lib.dc_get_fresh_msgs(self._dc_context),
            lib.dc_array_unref
        )
        yield from iter_array(dc_array, lambda x: Message.from_db(self, x))

    def create_chat_by_contact(self, contact):
        """ create or get an existing 1:1 chat object for the specified contact or contact id.

        :param contact: chat_id (int) or contact object.
        :returns: a :class:`deltachat.chat.Chat` object.
        """
        if hasattr(contact, "id"):
            if contact.account != self:
                raise ValueError("Contact belongs to a different Account")
            contact_id = contact.id
        else:
            assert isinstance(contact, int)
            contact_id = contact
        chat_id = lib.dc_create_chat_by_contact_id(self._dc_context, contact_id)
        return Chat(self, chat_id)

    def create_chat_by_message(self, message):
        """ create or get an existing chat object for the
        the specified message.

        If this message is in the deaddrop chat then
        the sender will become an accepted contact.

        :param message: messsage id or message instance.
        :returns: a :class:`deltachat.chat.Chat` object.
        """
        if hasattr(message, "id"):
            if message.account != self:
                raise ValueError("Message belongs to a different Account")
            msg_id = message.id
        else:
            assert isinstance(message, int)
            msg_id = message
        chat_id = lib.dc_create_chat_by_msg_id(self._dc_context, msg_id)
        return Chat(self, chat_id)

    def create_group_chat(self, name, verified=False):
        """ create a new group chat object.

        Chats are unpromoted until the first message is sent.

        :param verified: if true only verified contacts can be added.
        :returns: a :class:`deltachat.chat.Chat` object.
        """
        bytes_name = name.encode("utf8")
        chat_id = lib.dc_create_group_chat(self._dc_context, int(verified), bytes_name)
        return Chat(self, chat_id)

    def get_chats(self):
        """ return list of chats.

        :returns: a list of :class:`deltachat.chat.Chat` objects.
        """
        dc_chatlist = ffi.gc(
            lib.dc_get_chatlist(self._dc_context, 0, ffi.NULL, 0),
            lib.dc_chatlist_unref
        )

        assert dc_chatlist != ffi.NULL
        chatlist = []
        for i in range(0, lib.dc_chatlist_get_cnt(dc_chatlist)):
            chat_id = lib.dc_chatlist_get_chat_id(dc_chatlist, i)
            chatlist.append(Chat(self, chat_id))
        return chatlist

    def get_deaddrop_chat(self):
        return Chat(self, const.DC_CHAT_ID_DEADDROP)

    def get_message_by_id(self, msg_id):
        """ return Message instance.
        :param msg_id: integer id of this message.
        :returns: :class:`deltachat.message.Message` instance.
        """
        return Message.from_db(self, msg_id)

    def get_contact_by_id(self, contact_id):
        """ return Contact instance or None.
        :param contact_id: integer id of this contact.
        :returns: None or :class:`deltachat.contact.Contact` instance.
        """
        return Contact(self, contact_id)

    def get_chat_by_id(self, chat_id):
        """ return Chat instance.
        :param chat_id: integer id of this chat.
        :returns: :class:`deltachat.chat.Chat` instance.
        :raises: ValueError if chat does not exist.
        """
        res = lib.dc_get_chat(self._dc_context, chat_id)
        if res == ffi.NULL:
            raise ValueError("cannot get chat with id={}".format(chat_id))
        lib.dc_chat_unref(res)
        return Chat(self, chat_id)

    def mark_seen_messages(self, messages):
        """ mark the given set of messages as seen.

        :param messages: a list of message ids or Message instances.
        """
        arr = array("i")
        for msg in messages:
            msg = getattr(msg, "id", msg)
            arr.append(msg)
        msg_ids = ffi.cast("uint32_t*", ffi.from_buffer(arr))
        lib.dc_markseen_msgs(self._dc_context, msg_ids, len(messages))

    def forward_messages(self, messages, chat):
        """ Forward list of messages to a chat.

        :param messages: list of :class:`deltachat.message.Message` object.
        :param chat: :class:`deltachat.chat.Chat` object.
        :returns: None
        """
        msg_ids = [msg.id for msg in messages]
        lib.dc_forward_msgs(self._dc_context, msg_ids, len(msg_ids), chat.id)

    def delete_messages(self, messages):
        """ delete messages (local and remote).

        :param messages: list of :class:`deltachat.message.Message` object.
        :returns: None
        """
        msg_ids = [msg.id for msg in messages]
        lib.dc_delete_msgs(self._dc_context, msg_ids, len(msg_ids))

    def export_self_keys(self, path):
        """ export public and private keys to the specified directory.

        Note that the account does not have to be started.
        """
        return self._export(path, imex_cmd=1)

    def export_all(self, path):
        """return new file containing a backup of all database state
        (chats, contacts, keys, media, ...). The file is created in the
        the `path` directory.

        Note that the account does not have to be started.
        """
        export_files = self._export(path, 11)
        if len(export_files) != 1:
            raise RuntimeError("found more than one new file")
        return export_files[0]

    def _export(self, path, imex_cmd):
        with self.temp_plugin(ImexTracker()) as imex_tracker:
            lib.dc_imex(self._dc_context, imex_cmd, as_dc_charpointer(path), ffi.NULL)
            return imex_tracker.wait_finish()

    def import_self_keys(self, path):
        """ Import private keys found in the `path` directory.
        The last imported key is made the default keys unless its name
        contains the string legacy. Public keys are not imported.

        Note that the account does not have to be started.
        """
        self._import(path, imex_cmd=2)

    def import_all(self, path):
        """import delta chat state from the specified backup `path` (a file).

        The account must be in unconfigured state for import to attempted.
        """
        assert not self.is_configured(), "cannot import into configured account"
        self._import(path, imex_cmd=12)

    def _import(self, path, imex_cmd):
        with self.temp_plugin(ImexTracker()) as imex_tracker:
            lib.dc_imex(self._dc_context, imex_cmd, as_dc_charpointer(path), ffi.NULL)
            imex_tracker.wait_finish()

    def initiate_key_transfer(self):
        """return setup code after a Autocrypt setup message
        has been successfully sent to our own e-mail address ("self-sent message").
        If sending out was unsuccessful, a RuntimeError is raised.
        """
        self.check_is_configured()
        if not self.is_started():
            raise RuntimeError("IO not running, can not send out")
        res = lib.dc_initiate_key_transfer(self._dc_context)
        if res == ffi.NULL:
            raise RuntimeError("could not send out autocrypt setup message")
        return from_dc_charpointer(res)

    def get_setup_contact_qr(self):
        """ get/create Setup-Contact QR Code as ascii-string.

        this string needs to be transferred to another DC account
        in a second channel (typically used by mobiles with QRcode-show + scan UX)
        where qr_setup_contact(qr) is called.
        """
        res = lib.dc_get_securejoin_qr(self._dc_context, 0)
        return from_dc_charpointer(res)

    def check_qr(self, qr):
        """ check qr code and return :class:`ScannedQRCode` instance representing the result"""
        res = ffi.gc(
            lib.dc_check_qr(self._dc_context, as_dc_charpointer(qr)),
            lib.dc_lot_unref
        )
        lot = DCLot(res)
        if lot.state() == const.DC_QR_ERROR:
            raise ValueError("invalid or unknown QR code: {}".format(lot.text1()))
        return ScannedQRCode(lot)

    def qr_setup_contact(self, qr):
        """ setup contact and return a Chat after contact is established.

        Note that this function may block for a long time as messages are exchanged
        with the emitter of the QR code.  On success a :class:`deltachat.chat.Chat` instance
        is returned.
        :param qr: valid "setup contact" QR code (all other QR codes will result in an exception)
        """
        assert self.check_qr(qr).is_ask_verifycontact()
        chat_id = lib.dc_join_securejoin(self._dc_context, as_dc_charpointer(qr))
        if chat_id == 0:
            raise ValueError("could not setup secure contact")
        return Chat(self, chat_id)

    def qr_join_chat(self, qr):
        """ join a chat group through a QR code.

        Note that this function may block for a long time as messages are exchanged
        with the emitter of the QR code.  On success a :class:`deltachat.chat.Chat` instance
        is returned which is the chat that we just joined.

        :param qr: valid "join-group" QR code (all other QR codes will result in an exception)
        """
        assert self.check_qr(qr).is_ask_verifygroup()
        chat_id = lib.dc_join_securejoin(self._dc_context, as_dc_charpointer(qr))
        if chat_id == 0:
            raise ValueError("could not join group")
        return Chat(self, chat_id)

    def set_location(self, latitude=0.0, longitude=0.0, accuracy=0.0):
        """set a new location. It effects all chats where we currently
        have enabled location streaming.

        :param latitude: float (use 0.0 if not known)
        :param longitude: float (use 0.0 if not known)
        :param accuracy: float (use 0.0 if not known)
        :raises: ValueError if no chat is currently streaming locations
        :returns: None
        """
        dc_res = lib.dc_set_location(self._dc_context, latitude, longitude, accuracy)
        if dc_res == 0:
            raise ValueError("no chat is streaming locations")

    #
    # meta API for start/stop and event based processing
    #

    def add_account_plugin(self, plugin, name=None):
        """ add an account plugin which implements one or more of
        the :class:`deltachat.hookspec.PerAccount` hooks.
        """
        self._pm.register(plugin, name=name)
        self._pm.check_pending()
        return plugin

    def remove_account_plugin(self, plugin, name=None):
        """ remove an account plugin. """
        self._pm.unregister(plugin, name=name)

    @contextmanager
    def temp_plugin(self, plugin):
        """ run a with-block with the given plugin temporarily registered. """
        self._pm.register(plugin)
        yield plugin
        self._pm.unregister(plugin)

    def stop_ongoing(self):
        """ Stop ongoing securejoin, configuration or other core jobs. """
        lib.dc_stop_ongoing_process(self._dc_context)

    def start_io(self):
        """ start this account's IO scheduling (Rust-core async scheduler)

        If this account is not configured an Exception is raised.
        You need to call account.configure() and account.wait_configure_finish()
        before.

        You may call `stop_scheduler`, `wait_shutdown` or `shutdown` after the
        account is started.

        :raises MissingCredentials: if `addr` and `mail_pw` values are not set.
        :raises ConfigureFailed: if the account could not be configured.

        :returns: None (account is configured and with io-scheduling running)
        """
        if not self.is_configured():
            raise ValueError("account not configured, cannot start io")
        lib.dc_start_io(self._dc_context)

    def configure(self):
        assert not self.is_configured()
        assert not hasattr(self, "_configtracker")
        if not self.get_config("addr") or not self.get_config("mail_pw"):
            raise MissingCredentials("addr or mail_pwd not set in config")
        if hasattr(self, "_configtracker"):
            self.remove_account_plugin(self._configtracker)
        self._configtracker = ConfigureTracker()
        self.add_account_plugin(self._configtracker)
        lib.dc_configure(self._dc_context)

    def wait_configure_finish(self):
        try:
            self._configtracker.wait_finish()
        finally:
            self.remove_account_plugin(self._configtracker)
            del self._configtracker

    def is_started(self):
        return self._event_thread.is_alive() and bool(lib.dc_is_io_running(self._dc_context))

    def wait_shutdown(self):
        """ wait until shutdown of this account has completed. """
        self._shutdown_event.wait()

    def stop_io(self):
        """ stop core IO scheduler if it is running. """
        self.log("stop_ongoing")
        self.stop_ongoing()

        if bool(lib.dc_is_io_running(self._dc_context)):
            self.log("dc_stop_io (stop core IO scheduler)")
            lib.dc_stop_io(self._dc_context)
        else:
            self.log("stop_scheduler called on non-running context")

    def shutdown(self):
        """ shutdown and destroy account (stop callback thread, close and remove
        underlying dc_context)."""
        if self._dc_context is None:
            return

        self.stop_io()

        self.log("remove dc_context references")
        # the dc_context_unref triggers get_next_event to return ffi.NULL
        # which in turns makes the event thread finish execution
        self._dc_context = None

        self.log("wait for event thread to finish")
        self._event_thread.wait()

        self._shutdown_event.set()

        hook = hookspec.Global._get_plugin_manager().hook
        hook.dc_account_after_shutdown(account=self)
        self.log("shutdown finished")


class ScannedQRCode:
    def __init__(self, dc_lot):
        self._dc_lot = dc_lot

    def is_ask_verifycontact(self):
        return self._dc_lot.state() == const.DC_QR_ASK_VERIFYCONTACT

    def is_ask_verifygroup(self):
        return self._dc_lot.state() == const.DC_QR_ASK_VERIFYGROUP

    @property
    def contact_id(self):
        return self._dc_lot.id()<|MERGE_RESOLUTION|>--- conflicted
+++ resolved
@@ -49,27 +49,13 @@
             lib.dc_context_new(as_dc_charpointer(os_name), db_path, ffi.NULL),
             lib.dc_context_unref,
         )
-<<<<<<< HEAD
         if self._dc_context == ffi.NULL:
-            raise ValueError("Could not dc_context_new: {} {}".format(os_name, db_path))
-
-=======
->>>>>>> 71442db3
+            raise ValueError("FAILED dc_context_new: {} {}".format(os_name, db_path))
+
+        self._shutdown_event = Event()
+        self._event_thread = EventThread(self)
+        self._configkeys = self.get_config("sys.config_keys").split()
         hook = hookspec.Global._get_plugin_manager().hook
-
-        self._shutdown_event = Event()
-<<<<<<< HEAD
-        self._event_thread = EventThread(self)
-=======
-
-        # open database
-        if hasattr(db_path, "encode"):
-            db_path = db_path.encode("utf8")
-        self.db_path = db_path
-        if not lib.dc_open(self._dc_context, db_path, ffi.NULL):
-            raise ValueError("Could not dc_open: {}".format(db_path))
->>>>>>> 71442db3
-        self._configkeys = self.get_config("sys.config_keys").split()
         hook.dc_account_init(account=self)
 
     def disable_logging(self):
